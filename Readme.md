# COLMAP Wrapper

<a href="https://img.shields.io/pypi/pyversions/colmap-wrapper"><img alt="PyPI - Python Version" src="https://img.shields.io/pypi/pyversions/colmap-wrapper"></a>
<a href="https://github.com/meyerls/colmap-wrapper/actions"><img alt="GitHub Workflow Status" src="https://img.shields.io/github/workflow/status/meyerls/colmap-wrapper/Python%20package"></a>
<a href="https://github.com/meyerls/colmap_wrapper/blob/main/LICENSE"><img alt="license" src="https://img.shields.io/github/license/meyerls/colmap-wrapper"></a>

## About 

Colmap wrapper is a library to work with colmap projects. The purpose is the simplification to read e.g. rgb images, depth
images, camera poses, sparse point clouds etc. Additionally a visualization for a colmap project is provided.

<p align="center">
    <img width="40%" src="img/img_1.png">
    <img width="40%" src="img/img_2.png">
</p>

## Installation

Make sure that you have a Python version >=3.7 installed.

This repository is tested on Python 3.6+ and can currently only be installed
from [PyPi](https://pypi.org/project/colmap-wrapper/).

 ````bash
pip install colmap-wrapper
 ````

## Usage

```python
from colmap_wrapper.colmap import COLMAP
from colmap_wrapper.visualization import ColmapVisualization

project = COLMAP(project_path="[PATH2COLMAP_PROJECT]", load_depth=True, image_resize=0.3)

# Acess camera, images and sparse + dense point cloud
camera = project.cameras
images = project.images
sparse = project.get_sparse()
dense = project.get_dense()

<<<<<<< HEAD
project_vs = ColmapVisualization(project)
project_vs.visualization(frustum_scale=0.2, image_type='image')
```
=======
project.visualization(frustum_scale=0.2, image_type='image')
```

## References

GPS visualization is done by: https://github.com/tisljaricleo/GPS-visualization-Python 
A guide to visualize gps data can be found here: https://towardsdatascience.com/simple-gps-data-visualization-using-python-and-open-street-maps-50f992e9b676 
>>>>>>> c581e7a4
<|MERGE_RESOLUTION|>--- conflicted
+++ resolved
@@ -4,9 +4,10 @@
 <a href="https://github.com/meyerls/colmap-wrapper/actions"><img alt="GitHub Workflow Status" src="https://img.shields.io/github/workflow/status/meyerls/colmap-wrapper/Python%20package"></a>
 <a href="https://github.com/meyerls/colmap_wrapper/blob/main/LICENSE"><img alt="license" src="https://img.shields.io/github/license/meyerls/colmap-wrapper"></a>
 
-## About 
+## About
 
-Colmap wrapper is a library to work with colmap projects. The purpose is the simplification to read e.g. rgb images, depth
+Colmap wrapper is a library to work with colmap projects. The purpose is the simplification to read e.g. rgb images,
+depth
 images, camera poses, sparse point clouds etc. Additionally a visualization for a colmap project is provided.
 
 <p align="center">
@@ -16,9 +17,9 @@
 
 ## Installation
 
-Make sure that you have a Python version >=3.7 installed.
+Make sure that you have a Python version >=3.8 installed.
 
-This repository is tested on Python 3.6+ and can currently only be installed
+This repository is tested on Python 3.8+ and can currently only be installed
 from [PyPi](https://pypi.org/project/colmap-wrapper/).
 
  ````bash
@@ -27,11 +28,15 @@
 
 ## Usage
 
+### Single Reconstruction
+
+To visualize a single reconstruction from COLMAP, the following code reads all colmap elements and visualizes them.
+
 ```python
 from colmap_wrapper.colmap import COLMAP
 from colmap_wrapper.visualization import ColmapVisualization
 
-project = COLMAP(project_path="[PATH2COLMAP_PROJECT]", load_depth=True, image_resize=0.3)
+project = COLMAP(project_path="[PATH2COLMAP_PROJECT]", load_images=True, image_resize=0.3)
 
 # Acess camera, images and sparse + dense point cloud
 camera = project.cameras
@@ -39,16 +44,34 @@
 sparse = project.get_sparse()
 dense = project.get_dense()
 
-<<<<<<< HEAD
+# Visualize COLMAP Reconstruction
 project_vs = ColmapVisualization(project)
-project_vs.visualization(frustum_scale=0.2, image_type='image')
+project_vs.visualization(frustum_scale=0.7, image_type='image')
 ```
-=======
-project.visualization(frustum_scale=0.2, image_type='image')
+
+### Multiple Incomplete Reconstruction
+
+In case of an incomplete reconstruction colmap creates partial reconstructions. In this case a list of
+reconstructions can be called as shown below.
+
+```python
+from colmap_wrapper.colmap import COLMAP
+from colmap_wrapper.visualization import ColmapVisualization
+
+project = COLMAP(project_path="[PATH2COLMAP_PROJECT]", load_images=True, image_resize=0.3)
+
+# project.projects is a list containing single colmap projects
+for COLMAP_MODEL in project.projects:
+    project_vs = ColmapVisualization(colmap=COLMAP_MODEL)
+    project_vs.visualization(frustum_scale=0.7, image_type='image')
 ```
 
 ## References
 
-GPS visualization is done by: https://github.com/tisljaricleo/GPS-visualization-Python 
-A guide to visualize gps data can be found here: https://towardsdatascience.com/simple-gps-data-visualization-using-python-and-open-street-maps-50f992e9b676 
->>>>>>> c581e7a4
+* [PyExifTool](https://github.com/sylikc/pyexiftool): A library to communicate with the [ExifTool](https://exiftool.org)
+  command- application. If you have trouble installing it please refer to the PyExifTool-Homepage.
+* To Visualize the Reconstruction on an OSM-Map the implementation
+  from [GPS-visualization-Python](https://github.com/tisljaricleo/GPS-visualization-Python) is used. A guide to
+  visualize gps data can be found
+  on [Medium](https://towardsdatascience.com/simple-gps-data-visualization-using-python-and-open-street-maps-50f992e9b676)
+  .