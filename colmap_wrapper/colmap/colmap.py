--- conflicted
+++ resolved
@@ -1,133 +1,126 @@
-#!/usr/bin/env python
-# -*- coding: utf-8 -*-
-"""
-Copyright (c) 2022 Lukas Meyer
-Licensed under the MIT License.
-See LICENSE file for more information.
-
-Code for COLMAP readout borrowed from https://github.com/uzh-rpg/colmap_utils/tree/97603b0d352df4e0da87e3ce822a9704ac437933
-"""
-
-# Built-in/Generic Imports
-from pathlib import Path
-
-# Libs
-import numpy as np
-
-# Own modules
-from colmap_wrapper.colmap.colmap_project import COLMAPProject
-
-
-class COLMAP(object):
-    def __init__(self, project_path: str,
-                 dense_pc='fused.ply',
-                 load_depth: bool = False,
-                 image_resize: float = 1.,
-                 bg_color: np.ndarray = np.asarray([1, 1, 1]),
-                 exif_read=False):
-
-        self.exif_read = exif_read
-        self.vis_bg_color = bg_color
-        self._project_path: Path = Path(project_path)
-
-        if '~' in str(self._project_path):
-            self._project_path = self._project_path.expanduser()
-
-        self._sparse_base_path = self._project_path.joinpath('sparse')
-        if not self._sparse_base_path.exists():
-            raise ValueError('Colmap project structure: sparse folder (cameras, images, points3d) can not be found')
-
-        project_structure = {}
-        self._dense_base_path = self._project_path.joinpath('dense')
-
-        # Test if path is a file to get number of subprojects. Single Project with no numeric folder
-        if not all([path.is_dir() for path in self._sparse_base_path.iterdir()]):
-            project_structure.update({0: {
-                "project_path": self._project_path,
-                "sparse": self._sparse_base_path,
-                "dense": self._dense_base_path}})
-        else:
-            # In case of folder with reconstruction number after sparse (multiple projects) (e.g. 0,1,2)
-            for project_index, sparse_project_path in enumerate(list(self._sparse_base_path.iterdir())):
-                project_structure.update({project_index: {"sparse": sparse_project_path}})
-
-            for project_index, dense_project_path in enumerate(list(self._dense_base_path.iterdir())):
-                project_structure[project_index].update({"dense": dense_project_path})
-
-            for project_index in project_structure.keys():
-                project_structure[project_index].update({"project_path":  self._project_path})
-
-        self.project_list = []
-        self.model_ids = []
-
-        for project_index in project_structure.keys():
-            self.model_ids.append(project_index)
-
-            project = COLMAPProject(project_path=project_structure[project_index],
-                                    dense_pc=dense_pc,
-<<<<<<< HEAD
-                                    load_depth=load_depth,
-                                    image_resize=image_resize,
-                                    bg_color=bg_color)
-=======
-                                    load_images=load_images,
-                                    load_depth=load_depth,
-                                    image_resize=0.4,
-                                    bg_color=bg_color,
-                                    exif_read=self.exif_read)
->>>>>>> 1a7e57fe
-
-            self.project_list.append(project)
-
-    @property
-    def projects(self):
-        return self.project_list
-
-    @property
-    def project(self):
-        if len(self.project_list) <= 0:
-            return None
-        return self.project_list[0]
-
-    @projects.setter
-    def projects(self, projects):
-        self.project_list = projects
-
-
-if __name__ == '__main__':
-    from colmap_wrapper.visualization import ColmapVisualization
-
-    MODE = 'multi'
-
-    if MODE == "single":
-        from colmap_wrapper.data.download import Dataset
-
-        downloader = Dataset()
-        downloader.download_bunny_dataset()
-
-        project = COLMAP(project_path=downloader.file_path,
-                         load_depth=True,
-                         image_resize=0.4)
-
-        colmap_project = project.project
-
-        camera = colmap_project.cameras
-        images = colmap_project.images
-        sparse = colmap_project.get_sparse()
-        dense = colmap_project.get_dense()
-
-        project_vs = ColmapVisualization(colmap=colmap_project)
-        project_vs.visualization(frustum_scale=0.8, image_type='image')
-    elif MODE == "multi":
-        project = COLMAP(project_path='/home/luigi/Dropbox/07_data/For5G/22_11_14/reco',
-                         dense_pc='fused.ply',
-                         load_depth=False,
-                         image_resize=0.4)
-
-        for model_idx, COLMAP_MODEL in enumerate(project.projects):
-            camera = COLMAP_MODEL.cameras
-            images = COLMAP_MODEL.images
-            sparse = COLMAP_MODEL.get_sparse()
-            dense = COLMAP_MODEL.get_dense()
-            project_vs = ColmapVisualization(colmap=COLMAP_MODEL)
-            project_vs.visualization(frustum_scale=0.8, image_type='image')
+#!/usr/bin/env python
+# -*- coding: utf-8 -*-
+"""
+Copyright (c) 2022 Lukas Meyer
+Licensed under the MIT License.
+See LICENSE file for more information.
+
+Code for COLMAP readout borrowed from https://github.com/uzh-rpg/colmap_utils/tree/97603b0d352df4e0da87e3ce822a9704ac437933
+"""
+
+# Built-in/Generic Imports
+from pathlib import Path
+
+# Libs
+import numpy as np
+
+# Own modules
+from colmap_wrapper.colmap.colmap_project import COLMAPProject
+
+
+class COLMAP(object):
+    def __init__(self, project_path: str,
+                 dense_pc='fused.ply',
+                 load_depth: bool = False,
+                 image_resize: float = 1.,
+                 bg_color: np.ndarray = np.asarray([1, 1, 1]),
+                 exif_read=False):
+
+        self.exif_read = exif_read
+        self.vis_bg_color = bg_color
+        self._project_path: Path = Path(project_path)
+
+        if '~' in str(self._project_path):
+            self._project_path = self._project_path.expanduser()
+
+        self._sparse_base_path = self._project_path.joinpath('sparse')
+        if not self._sparse_base_path.exists():
+            raise ValueError('Colmap project structure: sparse folder (cameras, images, points3d) can not be found')
+
+        project_structure = {}
+        self._dense_base_path = self._project_path.joinpath('dense')
+
+        # Test if path is a file to get number of subprojects. Single Project with no numeric folder
+        if not all([path.is_dir() for path in self._sparse_base_path.iterdir()]):
+            project_structure.update({0: {
+                "project_path": self._project_path,
+                "sparse": self._sparse_base_path,
+                "dense": self._dense_base_path}})
+        else:
+            # In case of folder with reconstruction number after sparse (multiple projects) (e.g. 0,1,2)
+            for project_index, sparse_project_path in enumerate(list(self._sparse_base_path.iterdir())):
+                project_structure.update({project_index: {"sparse": sparse_project_path}})
+
+            for project_index, dense_project_path in enumerate(list(self._dense_base_path.iterdir())):
+                project_structure[project_index].update({"dense": dense_project_path})
+
+            for project_index in project_structure.keys():
+                project_structure[project_index].update({"project_path":  self._project_path})
+
+        self.project_list = []
+        self.model_ids = []
+
+        for project_index in project_structure.keys():
+            self.model_ids.append(project_index)
+
+            project = COLMAPProject(project_path=project_structure[project_index],
+                                    dense_pc=dense_pc,
+                                    load_depth=load_depth,
+                                    image_resize=image_resize,
+                                    bg_color=bg_color)
+                                    exif_read=self.exif_read)
+
+            self.project_list.append(project)
+
+    @property
+    def projects(self):
+        return self.project_list
+
+    @property
+    def project(self):
+        if len(self.project_list) <= 0:
+            return None
+        return self.project_list[0]
+
+    @projects.setter
+    def projects(self, projects):
+        self.project_list = projects
+
+
+if __name__ == '__main__':
+    from colmap_wrapper.visualization import ColmapVisualization
+
+    MODE = 'multi'
+
+    if MODE == "single":
+        from colmap_wrapper.data.download import Dataset
+
+        downloader = Dataset()
+        downloader.download_bunny_dataset()
+
+        project = COLMAP(project_path=downloader.file_path,
+                         load_depth=True,
+                         image_resize=0.4)
+
+        colmap_project = project.project
+
+        camera = colmap_project.cameras
+        images = colmap_project.images
+        sparse = colmap_project.get_sparse()
+        dense = colmap_project.get_dense()
+
+        project_vs = ColmapVisualization(colmap=colmap_project)
+        project_vs.visualization(frustum_scale=0.8, image_type='image')
+    elif MODE == "multi":
+        project = COLMAP(project_path='/home/luigi/Dropbox/07_data/For5G/22_11_14/reco',
+                         dense_pc='fused.ply',
+                         load_depth=False,
+                         image_resize=0.4)
+
+        for model_idx, COLMAP_MODEL in enumerate(project.projects):
+            camera = COLMAP_MODEL.cameras
+            images = COLMAP_MODEL.images
+            sparse = COLMAP_MODEL.get_sparse()
+            dense = COLMAP_MODEL.get_dense()
+            project_vs = ColmapVisualization(colmap=COLMAP_MODEL)
+            project_vs.visualization(frustum_scale=0.8, image_type='image')