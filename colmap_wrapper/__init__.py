--- conflicted
+++ resolved
@@ -1,26 +1,10 @@
-#!/usr/bin/env python
-# -*- coding: utf-8 -*-
-"""
-Copyright (c) 2022 Lukas Meyer
-Licensed under the MIT License.
-See LICENSE file for more information.
-"""
-
-<<<<<<< HEAD
-from colmap_wrapper.colmap import *
-from colmap_wrapper.visualization import *
-=======
-# Built-in/Generic Imports
-# ...
-# Libs
-# ...
-
-# Own modules
-from . import bin
-from . import camera
-#from . import colmap
-from . import utils
-from . import visualization
-
-
->>>>>>> c581e7a4
+#!/usr/bin/env python
+# -*- coding: utf-8 -*-
+"""
+Copyright (c) 2022 Lukas Meyer
+Licensed under the MIT License.
+See LICENSE file for more information.
+"""
+
+from colmap_wrapper.colmap import *
+from colmap_wrapper.visualization import *